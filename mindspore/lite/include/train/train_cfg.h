--- conflicted
+++ resolved
@@ -52,22 +52,9 @@
 /// \brief TrainCfg defined for holding train configuration.
 class TrainCfg {
  public:
-<<<<<<< HEAD
-<<<<<<< HEAD
   TrainCfg() { this->loss_name_.emplace_back("SigmoidCrossEntropyWithLogits");}
 	  //this->loss_name_.emplace_back("_loss_fn");}
 		//this->loss_name_.emplace_back("SigmoidCrossEntropyWithLogits"); }
-=======
-  TrainCfg() { this->loss_name_.emplace_back("_loss_fn"); }
->>>>>>> upstream/master
-=======
-  TrainCfg() { this->loss_name_.emplace_back("_loss_fn"); }
-=======
-  TrainCfg() { this->loss_name_.emplace_back("SigmoidCrossEntropyWithLogits");}
-	  //this->loss_name_.emplace_back("_loss_fn");}
-		//this->loss_name_.emplace_back("SigmoidCrossEntropyWithLogits"); }
->>>>>>> 27768ccfdd (loss name)
->>>>>>> 8a06131b
   TrainCfg(const TrainCfg &rhs) {
     this->loss_name_ = rhs.loss_name_;
     this->mix_precision_cfg_ = rhs.mix_precision_cfg_;
@@ -79,26 +66,9 @@
     this->accumulate_gradients_ = rhs.accumulate_gradients_;
     return *this;
   }
-<<<<<<< HEAD
-<<<<<<< HEAD
   std::vector<std::string> loss_name_; /**< Set part of the name that identify a loss kernel */
   MixPrecisionCfg mix_precision_cfg_;  /**< Mix precision configuration */
   bool accumulate_gradients_ = false;  /**< If true gardents are accmulated and can be read by GetGradients */
-=======
-  std::vector<std::string> loss_name_ = {"loss_fct"}; /**< Set part of the name that identify a loss kernel */
-  MixPrecisionCfg mix_precision_cfg_;                 /**< Mix precision configuration */
-  bool accumulate_gradients_ = false; /**< If true gardents are accmulated and can be read by GetGradients */
->>>>>>> upstream/master
-=======
-  std::vector<std::string> loss_name_ = {"loss_fct"}; /**< Set part of the name that identify a loss kernel */
-  MixPrecisionCfg mix_precision_cfg_;                 /**< Mix precision configuration */
-  bool accumulate_gradients_ = false; /**< If true gardents are accmulated and can be read by GetGradients */
-=======
-  std::vector<std::string> loss_name_; /**< Set part of the name that identify a loss kernel */
-  MixPrecisionCfg mix_precision_cfg_;  /**< Mix precision configuration */
-  bool accumulate_gradients_ = false;  /**< If true gardents are accmulated and can be read by GetGradients */
->>>>>>> 27768ccfdd (loss name)
->>>>>>> 8a06131b
 };
 
 }  // namespace lite

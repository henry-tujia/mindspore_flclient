# Copyright 2020 Huawei Technologies Co., Ltd
#
# Licensed under the Apache License, Version 2.0 (the "License");
# you may not use this file except in compliance with the License.
# You may obtain a copy of the License at
#
# http://www.apache.org/licenses/LICENSE-2.0
#
# Unless required by applicable law or agreed to in writing, software
# distributed under the License is distributed on an "AS IS" BASIS,
# WITHOUT WARRANTIES OR CONDITIONS OF ANY KIND, either express or implied.
# See the License for the specific language governing permissions and
# limitations under the License.
# ============================================================================

"""Operators for gradients."""

from ..._c_expression import signature_rw as sig_rw
from ..._c_expression import signature_kind as sig_kind
from ..primitive import Primitive, PrimitiveWithInfer, prim_attr_register
from ..._checkparam import Validator as validator, Rel
from .._utils import _get_concat_offset
from ...common import dtype as mstype


class AbsGrad(PrimitiveWithInfer):
    """Computes gradients for abs operation."""

    @prim_attr_register
    def __init__(self):
        """init AbsGrad"""

    def infer_shape(self, y, dy):
        return y

    def infer_dtype(self, y, dy):
        return y


class ACosGrad(PrimitiveWithInfer):
    """
    Computes ACosGrad of input element-wise.

    Returns:
        Tensor, has the same type as input.
    """

    @prim_attr_register
    def __init__(self):
        """init ACosGrad"""

    def infer_shape(self, x, dout):
        validator.check("x shape", x, "dout shape", dout, Rel.EQ, self.name)
        return x

    def infer_dtype(self, x, dout):
        args = {"x": x, "dout": dout}
        validator.check_tensor_type_same(args, mstype.number_type, self.name)
<<<<<<< HEAD
        return x


class AcoshGrad(PrimitiveWithInfer):
    """Performs grad of Acosh operation."""

    @prim_attr_register
    def __init__(self):
        """init AcoshGrad"""

    def infer_shape(self, x, dout):
        validator.check("x shape", x, "dout shape", dout, Rel.EQ, self.name)
        return x

    def infer_dtype(self, x, dout):
        args = {"x": x, "dout": dout}
        validator.check_tensor_type_same(args, mstype.number_type, self.name)
=======
>>>>>>> 40b4490e
        return x


class BatchNormGrad(PrimitiveWithInfer):
    """Performs grad of BatchNorm operation."""

    @prim_attr_register
    def __init__(self, is_training=False, epsilon=1e-5):
        self.is_training = validator.check_value_type('is_training', is_training, (bool,), self.name)
        self.epsilon = validator.check_number_range('epsilon', epsilon, 0, 1, Rel.INC_RIGHT, self.name)
        self.add_prim_attr('data_format', "NCHW")

    def infer_shape(self, y_backprop_shape, x_shape, scale_shape, reserve_1_shape, reserve_2_shape):
        validator.check("BatchNorm y_backprop_shape", y_backprop_shape, "BatchNorm x_shape", x_shape)
        return (x_shape, scale_shape, scale_shape, reserve_1_shape, reserve_2_shape)

    def infer_dtype(self, y_backprop_type, x_type, scale_type, reserve_1_type, reserve_2_type):
        return (x_type, scale_type, scale_type, reserve_1_type, reserve_2_type)


class BiasAddGrad(Primitive):
    """Computes gradients of BiasAdd."""

    @prim_attr_register
    def __init__(self):
        self.init_prim_io_names(inputs=['dout'], outputs=['output'])
        self.add_prim_attr('data_format', 'NCHW')

    def __call__(self, d_output):
        raise NotImplementedError


class BinaryCrossEntropyGrad(PrimitiveWithInfer):
    """Computes gradients for `BinaryCrossEntropy` operation."""
    @prim_attr_register
    def __init__(self, reduction='mean'):
        self.reduction = validator.check_string('reduction', reduction, ['none', 'mean', 'sum'], self.name)

    def infer_shape(self, x_shape, y_shape, doutput_shape, weight_shape):
        validator.check('x_shape', x_shape, 'y_shape', y_shape, Rel.EQ, self.name)
        if weight_shape:
            validator.check('y_shape', y_shape, 'weight_shape', weight_shape, Rel.EQ, self.name)
        return x_shape

    def infer_dtype(self, x_type, y_type, doutput_type, weight_type):
        args = {'x_type': x_type, 'y_type': y_type, 'doutput_type': doutput_type}
        validator.check_tensor_type_same(args, (mstype.float16, mstype.float32), self.name)
        if weight_type:
            validator.check('x_type', x_type, 'weight_type', weight_type, Rel.EQ, TypeError)
        return x_type


class ConcatOffset(PrimitiveWithInfer):
    """primitive for computing Concat's gradient."""

    @prim_attr_register
    def __init__(self, N=2, axis=0):
        """init ConcatOffset"""

    def __infer__(self, input_x):
        axis = self.axis
        x_shp = input_x['shape']
        x_type = input_x['dtype']
        offset, _, axis = _get_concat_offset(x_shp, x_type, axis, self.name)
        self.add_prim_attr('T', x_type[0].element_type())
        offset_values = []
        for i in range(len(x_shp)):
            values = []
            for j in range(len(x_shp[0])):
                value = 0
                if j == axis:
                    value = offset[i]
                values.append(value)
            offset_values.append(tuple(values))
        out = {'shape': None,
               'dtype': None,
               'value': tuple(offset_values)}
        return out


class Conv2DBackpropFilter(PrimitiveWithInfer):
    """
    Computes the gradients of convolution with respect to the filter.

    Args:
        out_channel (int): The dimensionality of the output space.
        kernel_size (Union[int, tuple[int]]): The size of the convolution window.
        pad_mode (str): "valid", "same", "pad" the mode to fill padding. Default: "valid".
        pad (int): The pad value to fill. Default: 0.
        mode (int): 0 Math convolutiuon, 1 cross-correlation convolution ,
                    2 deconvolution, 3 depthwise convolution. Default: 1.
        stride (tuple): The stride to apply conv filter. Default: (1, 1).
        dilation (tuple): Specifies the dilation rate to use for dilated convolution. Default: (1, 1, 1, 1).
        group (int): Splits input into groups. Default: 1.

    Returns:
        Tensor, the gradients of convolution.
    """

    @prim_attr_register
    def __init__(self,
                 out_channel,
                 kernel_size,
                 pad_mode="valid",
                 pad=0,
                 pad_list=(0, 0, 0, 0),
                 mode=1,
                 stride=(1, 1),
                 dilation=(1, 1, 1, 1),
                 group=1):
        """init Convolution"""
        self.init_prim_io_names(inputs=['out_backprop', 'input', 'filter_sizes'], outputs=['output'])
        self.out_channel = out_channel
        self.kernel_size = kernel_size
        self.mode = mode
        pad_mode = pad_mode.upper()
        self.add_prim_attr('pad_mode', pad_mode)
        self.pad = pad
        if isinstance(stride, tuple) and len(stride) == 4:
            self.stride = (stride[2], stride[3])
            self.add_prim_attr('stride', self.stride)
        self.dilation = dilation
        self.group = group
        self.add_prim_attr('data_format', "NCHW")

    def __infer__(self, doutput, x, w_size):
        w_size_v = w_size['value']
        validator.check_value_type('w_size', w_size_v, [tuple], self.name)
        for i, dim_len in enumerate(w_size_v):
            validator.check_value_type("w_size[%d]" % i, dim_len, [int], self.name)
        args = {"x": x['dtype'], "doutput": doutput['dtype']}
        validator.check_tensor_type_same(args, [mstype.int8, mstype.int32, mstype.float16, mstype.float32], self.name)
        out = {
            'value': None,
            'shape': w_size_v,
            'dtype': doutput['dtype'],
        }
        return out


class DepthwiseConv2dNativeBackpropFilter(PrimitiveWithInfer):
    """
    Returns the gradient of filter for DepthwiseConv2dNative.

    Applies depthwise conv2d for the input, which will generate more channels with channel_multiplier.

    Refer to class DepthwiseConv2dNative for more details.

    Args:
        channel_multiplier (int): The multipiler for the original output conv.
        kernel_size (int or tuple): The size of the conv kernel.
        mode (int): 0 Math convolutiuon, 1 cross-correlation convolution,
                       2 deconvolution,3 depthwise convolution. Defaul: 3.
        pad_mode (str): The mode to fill padding which can be: "valid", "same" or "pad". Default: "valid".
        pad (int): The pad value to fill. Default: 0.
        pads (tuple): The pad list like (top, bottom, left, right). Default: (0, 0, 0, 0).
        stride (int): The stride to apply conv filter. Default: 1.
        dilation (int): Specifies the space to use between kernel elements. Default: 1.
        group (int): Splits input into groups. Default: 1.

    Returns:
        Tensor, the value is the gradient of filter for DepthwiseConv2dNative.
    """

    @prim_attr_register
    def __init__(self,
                 channel_multiplier,
                 kernel_size,
                 pad_mode="valid",
                 pad=0,
                 pads=(0, 0, 0, 0),
                 mode=3,
                 stride=1,
                 dilation=1,
                 group=1):
        """init Convolution"""
        self.init_prim_io_names(inputs=['input', 'filter_size', 'dout'], outputs=['output'])
        self.channel_multiplier = channel_multiplier
        self.kernel_size = kernel_size
        self.mode = mode
        self.pad_mode = pad_mode
        self.pad = pad
        self.pads = pads
        self.stride = stride
        self.dilation = dilation
        self.group = group
        self.add_prim_attr('data_format', "NCHW")

    def __call__(self, x, w_size, dout):
        raise NotImplementedError

    def __infer__(self, x, w_size, dout):
        w_size_v = w_size['value']
        args = {'x': x['dtype'], 'dout': dout['dtype']}
        validator.check_tensor_type_same(args, mstype.number_type, self.name)
        out = {
            'value': None,
            'shape': w_size_v,
            'dtype': dout['dtype'],
        }
        return out


class DepthwiseConv2dNativeBackpropInput(PrimitiveWithInfer):
    """
    Returns the gradient of input for DepthwiseConv2dNative.

    Applies depthwise conv2d for the input, which will generate more channels with channel_multiplier.

    Args:
        channel_multiplier (int): The multipiler for the original output conv.
        kernel_size (int or tuple): The size of the conv kernel.
        mode (int): 0 Math convolutiuon, 1 cross-correlation convolution ,
                    2 deconvolution,3 depthwise convolution. Default: 3.
        pad_mode (str):  "valid", "same", "pad" the mode to fill padding. Default: "valid".
        pad (int): the pad value to fill. Default: 0.
        pads (tuple): The pad list like (top, bottom, left, right). Default: (0, 0, 0, 0).
        stride (int): the stride to apply conv filter. Default: 1.
        dilation (int): Specifies the space to use between kernel elements. Default: 1.
        group (int): Splits input into groups. Default: 1.

    Returns:
        Tensor, the value is the gradient of input for DepthwiseConv2dNative.
    """

    @prim_attr_register
    def __init__(self,
                 channel_multiplier,
                 kernel_size,
                 pad_mode="valid",
                 pad=0,
                 pads=(0, 0, 0, 0),
                 mode=3,
                 stride=1,
                 dilation=1,
                 group=1):
        """init Convolution"""
        self.init_prim_io_names(inputs=['input_size', 'filter', 'dout'], outputs=['output'])
        self.channel_multiplier = channel_multiplier
        self.kernel_size = kernel_size
        self.mode = mode
        self.pad_mode = pad_mode
        self.pad = pad
        self.pads = pads
        self.stride = stride
        self.dilation = dilation
        self.group = group
        self.add_prim_attr('data_format', "NCHW")

    def __call__(self, x_size, w, dout):
        raise NotImplementedError

    def __infer__(self, x_size, w, dout):
        args = {'w': w['dtype'], 'dout': dout['dtype']}
        validator.check_tensor_type_same(args, mstype.number_type, self.name)
        x_size_v = x_size['value']
        out = {
            'value': None,
            'shape': x_size_v,
            'dtype': dout['dtype'],
        }
        return out


class FlattenGrad(PrimitiveWithInfer):
    """Performs gradients of Flatten."""

    @prim_attr_register
    def __init__(self):
        self.init_prim_io_names(inputs=['x', 'shape'], outputs=['output'])

    def __infer__(self, *args):
        out = {
            'value': None,
            'shape': args[1]['value'],
            'dtype': args[0]['dtype'],
        }
        return out


class FusedBatchNormGrad(Primitive):
    """Gradients of FusedBatchNorm operation."""

    @prim_attr_register
    def __init__(self, epsilon=0.0, momentum=0.1):
        self.init_prim_io_names(inputs=['dy', 'x', 'scale', 'save_mean', 'save_inv_variance'],
                                outputs=['dx', 'bn_scale', 'bn_bias'])

    def __call__(self, dy, x, scale, save_mean, save_inv_variance):
        raise NotImplementedError


class GeluGrad(PrimitiveWithInfer):
    """Gradients of Gelu operation."""

    @prim_attr_register
    def __init__(self):
        """init GeluGrad"""

    def infer_shape(self, y_backprop_shape, x_shape, y_shape):
        return x_shape

    def infer_dtype(self, y_backprop_dtype, x_dtype, y_dtype):
        validator.check_tensor_type_same({"y_backprop": y_backprop_dtype}, (mstype.float16, mstype.float32), self.name)
        validator.check_tensor_type_same({"x": x_dtype}, (mstype.float16, mstype.float32), self.name)
        validator.check_tensor_type_same({"y": y_dtype}, (mstype.float16, mstype.float32), self.name)
        return x_dtype


class _PoolGrad(PrimitiveWithInfer):
    """Gradients of the max/avg pool operation."""

    @prim_attr_register
    def __init__(self, ksize, strides, padding="VALID"):
        self.init_prim_io_names(inputs=['x_origin', 'out_origin', 'grad'], outputs=['output'])

        validator.check_value_type('ksize', ksize, [int, tuple], self.name)
        validator.check_value_type('strides', strides, [int, tuple], self.name)
        self.padding = validator.check_string('padding', padding.upper(), ['VALID', 'SAME'], self.name)
        self.add_prim_attr("padding", self.padding)
        self.is_maxpoolgradwithargmax = (self.name == "MaxPoolGradWithArgmax")
        if not self.is_maxpoolgradwithargmax:
            self.add_prim_attr('data_format', "NCHW")

        def _grad_check_int_or_tuple(arg_name, arg_val, is_argmax):
            validator.check_value_type(arg_name, arg_val, (int, tuple), self.name)
            error_msg = ValueError(f"For '{self.name}' the '{arg_name}' should be an positive int number "
                                   f"or a tuple of two or four positive int numbers, but got {arg_val}")
            if isinstance(arg_val, int):
                ret = (1, arg_val, arg_val, 1) if is_argmax else (1, 1, arg_val, arg_val)
            elif len(arg_val) == 2:
                ret = (1, arg_val[0], arg_val[1], 1) if is_argmax else (1, 1, arg_val[0], arg_val[1])
            elif len(arg_val) == 4:
                ret = arg_val
            else:
                raise error_msg
            # whether all elements of tuple are positive integers
            for item in ret:
                if not isinstance(item, int) or item <= 0:
                    raise error_msg
            return ret

        self.ksize = _grad_check_int_or_tuple("ksize", ksize, self.is_maxpoolgradwithargmax)
        self.add_prim_attr("ksize", self.ksize)

        self.strides = _grad_check_int_or_tuple("strides", strides, self.is_maxpoolgradwithargmax)
        self.add_prim_attr("strides", self.strides)


class AvgPoolGrad(_PoolGrad):
    """Gradients of the avg pool operation."""

    @prim_attr_register
    def __init__(self, ksize=1, strides=1, padding="VALID"):
        super(AvgPoolGrad, self).__init__(ksize, strides, padding)

    def __infer__(self, origin_input, dout):
        out = {
            'value': None,
            'shape': tuple(origin_input['value']),
            'dtype': dout['dtype'],
        }

        return out


class AvgPoolGradGpu(_PoolGrad):
    """Gradients of the avg pool operation for gpu."""

    @prim_attr_register
    def __init__(self, ksize=1, strides=1, padding="VALID"):
        super(AvgPoolGradGpu, self).__init__(ksize, strides, padding)

    def infer_shape(self, x1_shape, x2_shape, grad_shape):
        return x1_shape

    def infer_dtype(self, x1_dtype, x2_dtype, grad_dtype):
        return x1_dtype


class MaxPoolGrad(_PoolGrad):
    """Performs gradients of the max pool operation."""

    @prim_attr_register
    def __init__(self, ksize=1, strides=1, padding="VALID"):
        super(MaxPoolGrad, self).__init__(ksize, strides, padding)

    def infer_shape(self, x1_shape, x2_shape, grad_shape):
        return x1_shape

    def infer_dtype(self, x1_dtype, x2_dtype, grad_dtype):
        return x1_dtype


class MaximumGrad(Primitive):
    """Grad for maximum."""

    @prim_attr_register
    def __init__(self, grad_x=True, grad_y=True):
        """Init MaximumGrad"""

    def __call__(self, x, y, dout):
        raise NotImplementedError


class MaxPoolGradWithArgmax(_PoolGrad):
    """Computes the gradients of MaxPoolWithArgmax."""

    @prim_attr_register
    def __init__(self, ksize=1, strides=1, padding="VALID",):
        self.init_prim_io_names(inputs=['x', 'grad', 'argmax'], outputs=['output'])
        super(MaxPoolGradWithArgmax, self).__init__(ksize, strides, padding)

    def infer_shape(self, x_shape, grad_shape, argmax_shape):
        if not grad_shape:
            raise TypeError("The dout of MaxPoolGradWithArgmax should be a Tensor.")
        return x_shape

    def infer_dtype(self, x_dtype, grad_dtype, argmax_dtype):
        return grad_dtype


class MinimumGrad(Primitive):
    """Grad for minimum."""

    @prim_attr_register
    def __init__(self, grad_x=True, grad_y=True):
        """Init MinimumGrad"""

    def __call__(self, x, y, dout):
        raise NotImplementedError


class L2NormalizeGrad(PrimitiveWithInfer):
    r"""
    Gradients of L2 normalize.

    Args:
        axis (int): The begin axis for the input to apply L2 normalize. Default: 0.
        epsilon (float): A small value added for numerical stability. Default: 1e-4.

    Inputs:
        - **input_x** (Tensor) - Should be the input `weight` of forward operator L2Normalize.
        - **out** (Tensor) - Should be the output of forward operator L2Normalize.
        - **dout** (Tensor) - The backprop of the next layer.

    Outputs:
        Tensor, gradients of L2Normalize `input_x`.
    """

    @prim_attr_register
    def __init__(self, axis=0, epsilon=1e-4):
        validator.check_value_type('axis', axis, [int], self.name)
        validator.check_value_type('epsilon', epsilon, [int, float], self.name)

    def infer_shape(self, input_x, out, dout):
        validator.check('input_x shape', input_x, 'out shape', out, Rel.EQ, self.name)
        validator.check('input_x shape', input_x, 'dout shape', dout, Rel.EQ, self.name)
        return input_x

    def infer_dtype(self, input_x, out, dout):
        args = {'input_x': input_x, 'out': out, 'dout': dout}
        validator.check_tensor_type_same(args, mstype.number_type, self.name)
        return input_x


class LayerNormGrad(Primitive):
    """
    Applies the layer normalization to the input array.

    This operator will calculate the input gradients of layernorm.

    Args:
        begin_norm_axis (int): The begin axis for the input to apply layernorm. Default: 1.
        begin_params_axis (int): The begin axis for the parameter input to apply layernorm. Default: 1.

    Returns:
        tuple[int], tuple of 3 values (the gradients of layernorm input,  gamma, beta).
    """

    @prim_attr_register
    def __init__(self, begin_norm_axis=1, begin_params_axis=1):
        """init"""
        self.begin_norm_axis = validator.check_value_type('begin_norm_axis', begin_norm_axis, [int], self.name)
        self.begin_params_axis = validator.check_value_type('begin_params_axis', begin_params_axis, [int], self.name)

    def __call__(self, x, dy, variance, mean, gamma):
        raise NotImplementedError


class LogSoftmaxGrad(PrimitiveWithInfer):
    """Computes gradient for the Log Softmax activation."""

    @prim_attr_register
    def __init__(self, axis=-1):
        """init LogSoftmaxGrad"""
        validator.check_value_type("axis", axis, [int], self.name)

    def infer_shape(self, dout, logits):
        rank = len(logits)
        validator.check_int_range('axis', self.axis, -rank - 1, rank, Rel.INC_BOTH, self.name)
        return logits

    def infer_dtype(self, dout, logits):
        validator.check_subclass("logits", logits, mstype.tensor, self.name)
        return logits


class LSTMGradData(PrimitiveWithInfer):
    """Computes the data gradients of LSTM."""

    @prim_attr_register
    def __init__(self, input_size, hidden_size, num_layers, has_bias, bidirectional, dropout):
        self.input_size = validator.check_integer('input_size', input_size, 0, Rel.GT, self.name)
        self.hidden_size = validator.check_integer('hidden_size', hidden_size, 0, Rel.GT, self.name)
        self.num_layers = validator.check_integer('num_layers', num_layers, 0, Rel.GT, self.name)
        self.has_bias = validator.check_value_type('has_bias', has_bias, (bool,), self.name)
        self.bidirectional = validator.check_value_type('bidirectional', bidirectional, (bool,), self.name)
        self.dropout = validator.check_value_type("dropout", dropout, [float], self.name)
        self.dropout = validator.check_number_range('dropout', dropout, 0, 1, Rel.INC_BOTH, self.name)

        if bidirectional:
            self.num_directions = 2
        else:
            self.num_directions = 1

    def infer_shape(self, y_shape, dy_shape, dhy_shape, dcy_shape, w_shape,
                    hx_shape, cx_shape, reserve_shape, state_shape):
        # dhy and dcy should be same shape
        validator.check_integer("h_shape", len(dhy_shape), 3, Rel.EQ, self.name)
        validator.check_integer("h_shape", len(dhy_shape), len(dcy_shape), Rel.EQ, self.name)
        validator.check_integer("h_shape[0]", dhy_shape[0], dcy_shape[0], Rel.EQ, self.name)
        validator.check_integer("h_shape[1]", dhy_shape[1], dcy_shape[1], Rel.EQ, self.name)
        validator.check_integer("h_shape[2]", dhy_shape[2], dcy_shape[2], Rel.EQ, self.name)

        validator.check_integer("h_shape[0]", dhy_shape[0], self.num_layers * self.num_directions, Rel.EQ, self.name)
        validator.check_integer("h_shape[2]", dhy_shape[2], self.hidden_size, Rel.EQ, self.name)

        # dy: (seq_len, batch_size, hidden_size * num_directions)
        validator.check_integer("dy_shape", len(dy_shape), 3, Rel.EQ, self.name)
        validator.check_integer("dy[1]", dy_shape[1], dhy_shape[1], Rel.EQ, self.name)
        validator.check_integer("dy[2]", dy_shape[2], self.hidden_size * self.num_directions, Rel.EQ, self.name)

        # (seq_len, batch_size, input_size)
        dx_shape = (y_shape[0], y_shape[1], self.input_size)
        dhx_shape = dhy_shape
        dcx_shape = dcy_shape

        return (dx_shape, dhx_shape, dcx_shape)

    def infer_dtype(self, y_dtype, dy_dtype, dhy_dtype, dcy_dtype, w_dtype,
                    hx_dtype, cx_dtype, reserve_dtype, state_dtype):
        args = {"dy": dy_dtype, "dhy": dhy_dtype, "dcy": dcy_dtype}
        validator.check_tensor_type_same(args, (mstype.float32, mstype.float16), self.name)
        return (dy_dtype, dy_dtype, dy_dtype)


class LSTMGradWeight(PrimitiveWithInfer):
    """Computes the weight gradients of LSTM."""

    @prim_attr_register
    def __init__(self, input_size, hidden_size, num_layers, has_bias, bidirectional, dropout):
        self.input_size = validator.check_integer('input_size', input_size, 0, Rel.GT, self.name)
        self.hidden_size = validator.check_integer('hidden_size', hidden_size, 0, Rel.GT, self.name)
        self.num_layers = validator.check_integer('num_layers', num_layers, 0, Rel.GT, self.name)
        self.has_bias = validator.check_value_type('has_bias', has_bias, (bool,), self.name)
        self.bidirectional = validator.check_value_type('bidirectional', bidirectional, (bool,), self.name)
        self.dropout = validator.check_value_type("dropout", dropout, [float], self.name)
        self.dropout = validator.check_number_range('dropout', dropout, 0, 1, Rel.INC_BOTH, self.name)

        if bidirectional:
            self.num_directions = 2
        else:
            self.num_directions = 1

    def infer_shape(self, x_shape, hx_shape, y_shape, reserve_shape, state_shape):
        weight_size = 0
        gate_size = 4 * self.hidden_size
        for layer in range(self.num_layers):
            for _ in range(self.num_directions):
                input_layer_size = self.input_size if layer == 0 else self.hidden_size * self.num_directions
                weight_size += gate_size * input_layer_size
                weight_size += gate_size * self.hidden_size
                if self.has_bias:
                    weight_size += 2 * gate_size

        return (weight_size, 1, 1)

    def infer_dtype(self, x_dtype, hx_dtype, y_dtype, reserve_dtype, state_dtype):
        return hx_dtype


class PReLUGrad(PrimitiveWithInfer):
    r"""
    Gradients of PReLU operation.

    Note:
        1-dimensional input_x is not supported.

    Inputs:
        - **y_backprop** (Tensor) - Representing the backprop of the next layer.
        - **input_x** (Tensor) - Should be the input `input_x` of forward operator PRelu.
        - **weight** (Tensor) - Float Tensor, w > 0, should be the input `weight` of forward operator PRelu.

    Outputs:
        Tensor, with the same type as `input_x`.
    """

    @prim_attr_register
    def __init__(self):
        pass

    def infer_shape(self, y_backprop_shape, A_shape, w_shape):
        if len(A_shape) == 1:
            raise ValueError(f'For \'{self.name}\' input_x rank 1 is not supported.')
        return y_backprop_shape, w_shape

    def infer_dtype(self, y_backprop_dtype, A_dtype, w_dtype):
        valid_types = (mstype.float16, mstype.float32)
        validator.check_tensor_type_same({"y_backprop": y_backprop_dtype}, valid_types, self.name)
        validator.check_tensor_type_same({"A_dtype": A_dtype}, valid_types, self.name)
        validator.check_tensor_type_same({"w_dtype": w_dtype}, valid_types, self.name)
        return y_backprop_dtype, w_dtype


class ReluGrad(Primitive):
    """Performs grad of Relu operation."""

    @prim_attr_register
    def __init__(self):
        """init ReluGrad"""
        self.init_prim_io_names(inputs=['y_backprop', 'x'], outputs=['output'])

    def __call__(self, y_backprop, x):
        raise NotImplementedError


class ReLU6Grad(PrimitiveWithInfer):
    """Performs grad of ReLU6 operation."""

    @prim_attr_register
    def __init__(self):
        self.init_prim_io_names(inputs=['y_grad', 'x'], outputs=['output'])

    def __call__(self, y_grad, x):
        raise NotImplementedError

    def infer_shape(self, y_grad_shape, x_shape):
        return x_shape

    def infer_dtype(self, y_grad_dtype, x_dtype):
        validator.check_tensor_type_same({"y_grad": y_grad_dtype}, (mstype.float16, mstype.float32), self.name)
        validator.check_tensor_type_same({"x": x_dtype}, (mstype.float16, mstype.float32), self.name)
        return x_dtype


class ReluGradV2(PrimitiveWithInfer):
    """Performs grad of ReLUV2 operation."""

    @prim_attr_register
    def __init__(self):
        self.init_prim_io_names(inputs=['gradients', 'mask'], outputs=['output'])

    def __call__(self, gradients, mask):
        raise NotImplementedError

    def infer_shape(self, gradients_shape, mask_shape):
        return gradients_shape

    def infer_dtype(self, gradients_dtype, mask_dtype):
        validator.check_tensor_type_same({'gradients': gradients_dtype}, mstype.number_type, self.name)
        validator.check_tensor_type_same({'mask': mask_dtype}, (mstype.uint8,), self.name)
        return gradients_dtype


class EluGrad(PrimitiveWithInfer):
    """Performs grad of Elu operation."""

    @prim_attr_register
    def __init__(self):
        """Init EluGrad"""

    def infer_shape(self, y_grad_shape, x_shape):
        return x_shape

    def infer_dtype(self, y_grad_dtype, x_dtype):
        args = {'y_grad': y_grad_dtype, 'x': x_dtype}
        validator.check_tensor_type_same(args, mstype.float_type, self.name)
        return x_dtype


class ResizeBilinearGrad(PrimitiveWithInfer):
    """Performs grad of ResizeBilinear operation."""

    @prim_attr_register
    def __init__(self, align_corners=False):
        """init"""

    def infer_shape(self, dout_shape, orig_shape):
        return orig_shape

    def infer_dtype(self, dout_dtype, orig_type):
        return dout_dtype


class ResizeNearestNeighborGrad(PrimitiveWithInfer):
    """
    Compute gradient of `ResizeNearestNeighbor` operator.

    Note:
        The shape of input parameter `size` must be (height, width).

    Args:
        align_corners (bool): Whether the centers of the 4 corner pixels of the input
            and output tensors are aligned. Default: False.
    """

    @prim_attr_register
    def __init__(self, align_corners=False):
        """Init ResizeNearestNeighborGrad"""
        self.init_prim_io_names(inputs=['grads', 'size'], outputs=['y'])

    def __infer__(self, grads, size):
        shp = (grads['shape'][0],) + (grads['shape'][1],) + size['value']
        return {'shape': shp,
                'dtype': grads['dtype'],
                'value': None}


class ROIAlignGrad(PrimitiveWithInfer):
    """
    ROIAlignGrad operator.

    Args:
       pooled_height (int): The output feature height.
       pooled_width (int): The output feature width.
       spatial_scale (float): The feature stride.
       sample_num (int): Number of sampling points. Default: 2.
    """

    @prim_attr_register
    def __init__(self, xdiff_shape, pooled_height, pooled_width, spatial_scale, sample_num=2):
        """init ROIAlignGrad"""
        validator.check_value_type("pooled_height", pooled_height, [int], self.name)
        validator.check_value_type("pooled_width", pooled_width, [int], self.name)
        validator.check_value_type("spatial_scale", spatial_scale, [float], self.name)
        validator.check_value_type("sample_num", sample_num, [int], self.name)
        validator.check_value_type("xdiff_shape", xdiff_shape, [tuple], self.name)
        self.xdiff_shape = xdiff_shape
        self.pooled_height = pooled_height
        self.pooled_width = pooled_width
        self.spatial_scale = spatial_scale
        self.sample_num = sample_num

    def infer_shape(self, ydiff_shape, rois_shape):
        return self.xdiff_shape

    def infer_dtype(self, ydiff_type, rois_type):
        return ydiff_type


class SigmoidGrad(PrimitiveWithInfer):
    """Gets the gradient of Sigmoid operation."""

    @prim_attr_register
    def __init__(self):
        pass

    def infer_shape(self, out, dout):
        return out

    def infer_dtype(self, out, dout):
        args = {'out': out, 'dout': dout}
        validator.check_tensor_type_same(args, mstype.number_type, self.name)
        return out


class HSigmoidGrad(PrimitiveWithInfer):
    """Gets the gradient of HSigmoid operation."""

    @prim_attr_register
    def __init__(self):
        self.init_prim_io_names(inputs=['y_grad', 'x'], outputs=['output'])

    def infer_shape(self, y_grad_shape, x_shape):
        return x_shape

    def infer_dtype(self, y_grad_dtype, x_dtype):
        validator.check_tensor_type_same({"y_grad": y_grad_dtype}, (mstype.float16, mstype.float32), self.name)
        validator.check_tensor_type_same({"x": x_dtype}, (mstype.float16, mstype.float32), self.name)
        return x_dtype


class HSwishGrad(PrimitiveWithInfer):
    """Gets the gradient of HSwish operation."""

    @prim_attr_register
    def __init__(self):
        self.init_prim_io_names(inputs=['y_grad', 'x'], outputs=['output'])

    def infer_shape(self, y_grad_shape, x_shape):
        return x_shape

    def infer_dtype(self, y_grad_dtype, x_dtype):
        validator.check_tensor_type_same({"y_grad": y_grad_dtype}, (mstype.float16, mstype.float32), self.name)
        validator.check_tensor_type_same({"x": x_dtype}, (mstype.float16, mstype.float32), self.name)
        return x_dtype


class SigmoidCrossEntropyWithLogitsGrad(PrimitiveWithInfer):
    """Computes the gradients of `SigmoidCrossEntropyWithLogits`."""

    @prim_attr_register
    def __init__(self):
        """Init SigmoidCrossEntropyWithLogitsGrad"""
        self.init_prim_io_names(inputs=['x', 'y', 'dout'], outputs=['x_grad'])

    def infer_shape(self, x_shape, y_shape, dout_shape):
        validator.check("x_shape", x_shape, "y_shape", y_shape, Rel.EQ, self.name)
        validator.check("x_shape", x_shape, "dout_shape", dout_shape, Rel.EQ, self.name)
        return x_shape

    def infer_dtype(self, x_dtype, y_dtype, dout_dtype):
        args = {"x_dtype": x_dtype, "y_dtype": y_dtype, 'dout_dtype': dout_dtype}
        validator.check_tensor_type_same(args, mstype.number_type, self.name)
        return dout_dtype


class SliceGrad(PrimitiveWithInfer):
    """Reverse of slice."""

    @prim_attr_register
    def __init__(self):
        """init SliceGrad"""
        self.init_prim_io_names(inputs=['dy', 'x', 'begin', 'size'], outputs=['dx'])

    def __infer__(self, dy, x, begin, size):
        dy_shape, x_shape, size_value = dy['shape'], x['shape'], size['value']
        dy_shape_len = len(dy_shape)
        for i in range(dy_shape_len):
            validator.check(f'dy_shape[{i}]', dy_shape[i], f'x_shape[{i}]', x_shape[i], Rel.LE, self.name)
            validator.check(f'dy_shape[{i}]', dy_shape[i], f'size_shape[{i}]', size_value[i], Rel.EQ, self.name)
        return {'shape': x_shape,
                'dtype': x['dtype'],
                'value': None}


class SmoothL1LossGrad(PrimitiveWithInfer):
    """Computes gradient for prediction on SmoothL1Loss."""

    @prim_attr_register
    def __init__(self, sigma=1.0):
        pass

    def infer_shape(self, prediction, target, dloss):
        validator.check('prediction shape', prediction, 'target shape', target, Rel.EQ, self.name)
        validator.check('prediction shape', prediction, 'dloss shape', dloss, Rel.EQ, self.name)
        return prediction

    def infer_dtype(self, prediction, target, dloss):
        args = {"prediction": prediction, "target": target, 'dloss': dloss}
        validator.check_tensor_type_same(args, mstype.number_type, self.name)
        return dloss


class StridedSliceGrad(PrimitiveWithInfer):
    """
    Performs grad of StridedSlice operation.

    Args:
        begin_mask (int): Start indexing the slice. Default: 0.
        end_mask (int): End indexing the slice. Default: 0.
        ellipsis_mask (int): An int32 mask. Default: 0.
        new_axis_mask (int): An int32 mask. Default: 0.
        shrink_axis_mask (int): An int32 mask. Default: 0.

    Returns:
        Tensor, has the same shape of input.
    """

    @prim_attr_register
    def __init__(self,
                 begin_mask=0,
                 end_mask=0,
                 ellipsis_mask=0,
                 new_axis_mask=0,
                 shrink_axis_mask=0):
        """init StrideSliceGrad"""
        validator.check_value_type('begin_mask', begin_mask, [int], self.name)
        validator.check_value_type('end_mask', end_mask, [int], self.name)
        validator.check_value_type('ellipsis_mask', ellipsis_mask, [int], self.name)
        validator.check_value_type('new_axis_mask', new_axis_mask, [int], self.name)
        validator.check_value_type('shrink_axis_mask', shrink_axis_mask, [int], self.name)
        self.init_prim_io_names(inputs=['dy', 'shapex', 'begin', 'end', 'strides'], outputs=['output'])

    def __infer__(self, dy, shapex, begin, end, strides):
        return {'shape': shapex['value'],
                'dtype': dy['dtype'],
                'value': None}


class TanhGrad(PrimitiveWithInfer):
    """Computes gradient of hyperbolic tangent of input element-wise."""

    @prim_attr_register
    def __init__(self):
        pass

    def infer_shape(self, out, dout):
        return out

    def infer_dtype(self, out, dout):
        args = {"out": out, "dout": dout}
        validator.check_tensor_type_same(args, mstype.number_type, self.name)
        return out


class MirrorPadGrad(PrimitiveWithInfer):
    """Gradients of MirrorPad operation."""

    @prim_attr_register
    def __init__(self, mode="REFLECT"):
        """init MirrorPad"""
        validator.check_string('mode', mode, ['REFLECT', 'SYMMETRIC'], self.name)
        self.mode = mode

    def __infer__(self, dout, paddings, x):
        validator.check_subclass("dout", dout['dtype'], mstype.tensor, self.name)
        validator.check_subclass("paddings", paddings['dtype'], mstype.tensor, self.name)
        validator.check_subclass("input_x", x['dtype'], mstype.tensor, self.name)
        return {'shape': x['shape'],
                'dtype': dout['dtype'],
                'value': None}


class RefToEmbed(Primitive):
    r"""
    Make a key from Ref.

    The Key is a symbolic_key, is a embedding on Parameter, which is used as a key of the variable in env_type,
    and get items by operation `env_get_item` with the symbolic_key instance. The `Parameter` is a ref.

    Inputs:
        - **input** (Ref) - Target ref, ref is short for reference. The value of a Parameter is a ref.

    Outputs:
        symbolic_key, made from the Ref.

    Examples:
        >>> class Net(nn.Cell):
        >>>     def __init__(self):
        >>>         super(Net, self).__init__()
        >>>         self.weight = mindspore.Parameter(1.0, name='weight')
        >>>
        >>>     def construct(self):
        >>>         key = RefToEmbed()(self.weight)
        >>>         return key, self.weight
    """
    __mindspore_signature__ = (
        ('variable', sig_rw.RW_REF, sig_kind.KIND_POSITIONAL_KEYWORD),
    )
    @prim_attr_register
    def __init__(self):
        pass<|MERGE_RESOLUTION|>--- conflicted
+++ resolved
@@ -56,7 +56,6 @@
     def infer_dtype(self, x, dout):
         args = {"x": x, "dout": dout}
         validator.check_tensor_type_same(args, mstype.number_type, self.name)
-<<<<<<< HEAD
         return x
 
 
@@ -74,8 +73,6 @@
     def infer_dtype(self, x, dout):
         args = {"x": x, "dout": dout}
         validator.check_tensor_type_same(args, mstype.number_type, self.name)
-=======
->>>>>>> 40b4490e
         return x
 
 
